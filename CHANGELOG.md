--- conflicted
+++ resolved
@@ -7,9 +7,9 @@
 
 ## [Unreleased]
 
-<<<<<<< HEAD
+
 - Added warning about using private endpoints with old versions.
-=======
+
 ## Fixed
 
 - Update the user_role_grants resource docs to indicate the requirement of ORG_MEMBER.
@@ -17,7 +17,6 @@
 - Fixed private_endpoint_connection documentation issues
 
 ## Added
->>>>>>> bc77c785
 
 - Enable log export for serverless clusters.
 
