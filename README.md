--- conflicted
+++ resolved
@@ -5,7 +5,6 @@
 - [More information about CockroachDB](https://www.cockroachlabs.com/)
 - [More information about Terraform](https://terraform.io) 
 
-<<<<<<< HEAD
 **Note: This is a preview release, suitable only for experimental use.**
 
 # Get Started
@@ -167,39 +166,4 @@
     ~~~
 
     Enter `yes` when prompted to delete the cluster.
-    
-=======
-## Getting Started
-
-### Installation
-1. Clone this repo and then `cd terraform-provider-cockroach`
-2. Run `make install` builds the binary and copies it to the default path
-
-### Usage Example
-3. Run `cd examples/cluster` and examine the `main.tf` file
-4. For authentication, the provider looks for env variable `COCKROACH_API_KEY`
-  - See [instructions for getting API Access](https://www.cockroachlabs.com/docs/cockroachcloud/console-access-management#api-access)
-  - Run `export COCKROACH_API_KEY=<YOUR_API_KEY>` to set this env variable
-5. Run `terraform init` while in that same directory (which contains the `main.tf` file)
-6. Run `terraform plan` to see what will be done (without actually doing it)
-7. Run `terraform apply` to go ahead and do it
-8. (optionally) Run `terraform destroy` to undo these changes
-
-
-### Acceptance Tests
-
-The acceptance tests includes creating/deleting every resource we support creating.
-- Serverless cluster
-- Dedicated cluster
-- SQL users
-- Network allow list in dedicated clusters
-
-**Pre-requisite**: User needs cockroach cloud account and an API key with admin permissions to run the acceptance tests.
-
-**Running Acceptance Tests Locally**
-
-1. Export the `COCKROACH_API_KEY` env variable with the API key you have created.
-2. Run the following command: `TF_ACC=1 go test -v ./internal/provider/... --timeout=120m`
-
-**Note**: We run acceptance tests in parallel mode, and it would take approx 30 minutes to complete.
->>>>>>> 3a63c809
+    